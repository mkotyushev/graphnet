--- conflicted
+++ resolved
@@ -70,15 +70,9 @@
                 self._pulsemap,
                 self._calibration,
             )
-<<<<<<< HEAD
         except KeyError:
             if self._pulsemap is not None:
                 raise KeyError(f"Pulsemap {self._pulsemap} not in frame")
-=======
-        else:
-            warn_once(self, f"Pulsemap {self._pulsemap} not found in frame.")
-            return output
->>>>>>> 814a702b
 
         # Added these :
         bright_doms = None
